--- conflicted
+++ resolved
@@ -31,11 +31,8 @@
 from .koopa import Koopa
 from .micn import MICN
 from .tide import TiDE
-<<<<<<< HEAD
 from .grud import GRUD
-=======
 from .stemgnn import StemGNN
->>>>>>> aa863476
 
 # naive imputation methods
 from .locf import LOCF
@@ -69,11 +66,8 @@
     "Koopa",
     "MICN",
     "TiDE",
-<<<<<<< HEAD
     "GRUD",
-=======
     "StemGNN",
->>>>>>> aa863476
     # naive imputation methods
     "LOCF",
     "Mean",
