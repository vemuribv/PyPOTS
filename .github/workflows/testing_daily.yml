--- conflicted
+++ resolved
@@ -26,11 +26,7 @@
                   python -m pip install --upgrade pip
                   # we have to install torch in advance because of torch_sparse,  
                   # refer to https://github.com/rusty1s/pytorch_sparse/issues/156#issuecomment-1304869772 for details  
-<<<<<<< HEAD
                   pip install torch>=1.10.0
-=======
-                  pip install torch>=1.10
->>>>>>> 589a4d21
                   pip install -r pypots/tests/environment_for_pip_test.txt
 
             - name: Fetch the test environment details
